--- conflicted
+++ resolved
@@ -35,31 +35,17 @@
 
 
   /// Game info ///
-<<<<<<< HEAD
-  let lobbyCode = page.params.room_id;
-  let currentPhase = $state('lobby');
-  let userUuid = $state('n/a')
-=======
   let lobbyCode = page.url.searchParams.get('room_id');
   let nickname = page.url.searchParams.get('nickname');
   let currentPhase = $state('lobby');
   let userUuid = $state('n/a')
   let lastPhase = $state(Date.now() / 1000.0);
->>>>>>> 2e7d3665
   let phaseEnd = $state(Date.now() / 1000.0);
   let winner = $state('n/a')
 
   let phaseMillisecondsLeft = $derived((phaseEnd - now) * 1000);
   let gameInfo = $derived({
     lobbyCode: lobbyCode,
-<<<<<<< HEAD
-    phase: currentPhase,
-    uuid: userUuid,
-    nextPhase: phaseMillisecondsLeft,
-    winner: winner
-  });
-
-=======
     nickname: nickname,
     phase: currentPhase,
     uuid: userUuid,
@@ -83,7 +69,6 @@
     */
   let mafiosi = $state([]);
 
->>>>>>> 2e7d3665
 
 
   /// Text stream ///
@@ -107,13 +92,10 @@
     scrollToBottom(textStream)
     window.addEventListener('resize', () => { scrollToBottom(textStream) });
   });
-<<<<<<< HEAD
-=======
   onMount(() => setInterval(() => {
     // dirty hack just in case
     scrollToBottom(textStream);
   }, 2000))
->>>>>>> 2e7d3665
   // @ts-ignore
   const scrollToBottom = async (node) => {
     node.scroll({ top: node.scrollHeight, behavior: "smooth" });
@@ -125,45 +107,18 @@
      * @type {{ id: number; user: string; text: string; }[]}
      */
   let messages = $state([]);
-<<<<<<< HEAD
-  let showChatModal = $derived(currentPhase === "day" || currentPhase === "lobby");
-=======
   let showChatModal = $derived((currentPhase === "day") && !(eliminated.includes(userUuid)) && (now - lastPhase > 10.0));
 
   let chatInstance = $state();
->>>>>>> 2e7d3665
 
   let sendMessageHandler = (/** @type {string} */ msgText) => {
     const payload = { actor_id: userUuid, timestamp: now, 'text': msgText };
     ws.send(JSON.stringify({ type: 'message.send', payload }));
   };
 
-<<<<<<< HEAD
-
-  /// User list ///
-  let users = $state(
-    Array.from(
-      { length: 10 },
-      () => "user_" + Math.floor(Math.random() * 10000),
-    ),
-  );
-  /**
-    * @type {string[]}
-    */
-  let eliminated = $state([]);
-  /**
-    * @type {string[]}
-    */
-  let mafiosi = $state([]);
-
-
-  /// Voting ///
-  let showVoting = $derived(currentPhase === "voting" || (currentPhase === "night" && mafiosi.includes(userUuid)));
-=======
 
   /// Voting ///
   let showVoting = $derived((currentPhase === "voting" || (currentPhase === "night" && mafiosi.includes(userUuid))) && !(eliminated.includes(userUuid)));
->>>>>>> 2e7d3665
   let votingPrompt = $derived.by(() => {
     if (currentPhase === "voting") {
       return "Who is the most suspicious?";
@@ -191,104 +146,6 @@
       }
     }
   };``
-<<<<<<< HEAD
-
-
-  ///////////////
-  // Websocket //
-  ///////////////
-  /**
-    * @type {WebSocket}
-    */
-  let ws;
-
-  let display_names_per_id = $state({})
-
-  function connect() {
-    const roomId = page.url.searchParams.get('room_id');
-    const protocol = location.protocol === 'https:' ? 'wss' : 'ws';
-    ws = new WebSocket(`${protocol}://localhost:8000/ws/${roomId}`);
-
-    ws.onopen = () => console.log('WebSocket connected');
-    ws.onmessage = async (evt) => {
-      const event = JSON.parse(evt.data);
-      console.debug(event)
-      switch (event.type) {
-        case 'player.uuid':
-          userUuid = event.payload.uuid
-          const payload = { player_id: userUuid, name: "hello its me" };
-          ws.send(JSON.stringify({ type: 'player.join', payload }));
-          console.log('sent hello!')
-          break;
-
-        case 'game.state':
-          console.log('received game state')
-          const st = event.payload;
-
-          currentPhase = st.phase;
-          phaseEnd = st.phase_ends_at;
-          if (st.winner) {
-            winner = st.winner
-          }
-          const st_users = st.players;
-          const st_votes = st.votes;
-
-          // TODO: switch to displaying player names instead of UUIDs
-          // @ts-ignore
-          users = st_users.map(p => p.player_id);
-          // @ts-ignore
-          mafiosi = st_users.filter(p => p.role_revealed === 'mafia').map(p => p.player_id);
-          // @ts-ignore
-          eliminated = st_users.filter(p => p.alive === false).map(p => p.player_id);
-          
-          if (st_votes) {
-            if (st_votes[userUuid]) {
-              votingSelectedByPlayer = st_votes[userUuid];
-            } else {
-              votingSelectedByPlayer = '';
-            }
-
-            Object.entries(st_votes).forEach(([actorId, targetId]) => {
-              if (actorId === userUuid) return;
-              users.forEach(p => votingSelectedByOthers[p] = 0);
-              votingSelectedByOthers[targetId] = (votingSelectedByOthers[targetId] || 0) + 1;
-            });
-          } else {
-            users.forEach(p => votingSelectedByOthers[p] = 0)
-          }
-          break;
-
-        case 'message.received':
-          // TODO: autoscroll
-          messages.push({ id: Date.now(), user: event.payload.actor_id, text: event.payload.text });
-          break;
-
-        case 'action.morning_news':
-          addTextToStream({ id: Date.now(), text: `Player ${event.payload.target_id} has been killed by the mafia.` });
-          messages.push({ id: Date.now(), user: 'The Mafia Times', text: `Player ${event.payload.target_id} has been killed by the mafia.` });
-          break;
-        case 'action.evening_news':
-          addTextToStream({ id: Date.now(), text: `Player ${event.payload.target_id} has been voted off.` });
-          break;
-
-        case 'action.vote_cast':
-          const { actor_id, target_id } = event.payload;
-          if (actor_id !== userUuid) {
-            // votingSelectedByOthers[target_id] = (votingSelectedByOthers[target_id] || 0) + 1;
-          }
-          break;
-
-        case 'phase.change':
-          currentPhase = event.payload.phase;
-          phaseEnd = event.payload.phase_ends_at;
-          break;
-
-        default:
-          console.warn('Unhandled event', event.type);
-      }
-    };
-    ws.onclose = () => console.log('WebSocket disconnected');
-=======
 
 
     /**
@@ -447,26 +304,15 @@
     } else {
       window.document.body.classList.remove('night');
     }
->>>>>>> 2e7d3665
-  }
-
-  onMount(connect)
-  onMount(() => setInterval(() => {
-    ws.send(JSON.stringify({ type: 'game.sync_request', playerId: userUuid }));
-  }, 1000))
+  }
 </script>
 
 {#if showChatModal}
   <div class="modal">
-<<<<<<< HEAD
-    <h1 class="chat-timer">{formatDuration(phaseMillisecondsLeft)}</h1>
-    <Chat {messages} {sendMessageHandler} />
-=======
     {#if currentPhase !== 'lobby' || (currentPhase === 'lobby' && users.length >= 4)} 
       <h1 class="chat-timer">{formatDuration(phaseMillisecondsLeft)}</h1>
     {/if}
     <Chat bind:this={chatInstance} {messages} {sendMessageHandler} />
->>>>>>> 2e7d3665
   </div>
 {/if}
 
